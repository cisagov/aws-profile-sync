---
default_language_version:
  # force all unspecified python hooks to run python3
  python: python3

repos:
  - repo: https://github.com/pre-commit/pre-commit-hooks
<<<<<<< HEAD
    rev: v2.5.0
=======
    rev: v3.1.0
>>>>>>> 29208351
    hooks:
      - id: check-executables-have-shebangs
      - id: check-json
      - id: check-merge-conflict
      - id: check-xml
      - id: debug-statements
      - id: detect-aws-credentials
        args:
          - --allow-missing-credentials
      - id: detect-private-key
      - id: end-of-file-fixer
        exclude: files/(issue|motd)
      - id: mixed-line-ending
        args:
          - --fix=lf
      - id: pretty-format-json
        args:
          - --autofix
      - id: requirements-txt-fixer
      - id: trailing-whitespace
  - repo: https://github.com/igorshubovych/markdownlint-cli
<<<<<<< HEAD
    rev: v0.22.0
=======
    rev: v0.23.2
>>>>>>> 29208351
    hooks:
      - id: markdownlint
        args:
          - --config=.mdl_config.json
  - repo: https://github.com/adrienverge/yamllint
<<<<<<< HEAD
    rev: v1.20.0
=======
    rev: v1.23.0
>>>>>>> 29208351
    hooks:
      - id: yamllint
  - repo: https://github.com/detailyang/pre-commit-shell
    rev: 1.0.5
    hooks:
      - id: shell-lint
  - repo: https://gitlab.com/pycqa/flake8
    rev: 3.8.3
    hooks:
      - id: flake8
        additional_dependencies:
          - flake8-docstrings
  - repo: https://github.com/asottile/pyupgrade
<<<<<<< HEAD
    rev: v1.26.2
=======
    rev: v2.7.0
>>>>>>> 29208351
    hooks:
      - id: pyupgrade
  # Run bandit on "tests" tree with a configuration
  - repo: https://github.com/PyCQA/bandit
    rev: 1.6.2
    hooks:
      - id: bandit
        name: bandit (tests tree)
        files: tests
        args:
          - --config=.bandit.yml
  # Run bandit everything but tests directory
  - repo: https://github.com/PyCQA/bandit
    rev: 1.6.2
    hooks:
      - id: bandit
        name: bandit (everything else)
        exclude: tests
  - repo: https://github.com/python/black
    rev: 19.10b0
    hooks:
      - id: black
  - repo: https://github.com/asottile/seed-isort-config
<<<<<<< HEAD
    rev: v1.9.4
=======
    rev: v2.2.0
>>>>>>> 29208351
    hooks:
      - id: seed-isort-config
  - repo: https://github.com/timothycrosley/isort
    rev: 5.0.7
    hooks:
      - id: isort
  - repo: https://github.com/ansible/ansible-lint.git
<<<<<<< HEAD
    rev: v4.2.0
=======
    rev: v4.3.0a3
>>>>>>> 29208351
    hooks:
      - id: ansible-lint
      # files: molecule/default/playbook.yml
  - repo: https://github.com/antonbabenko/pre-commit-terraform.git
    rev: v1.31.0
    hooks:
      - id: terraform_fmt
      # There are ongoing issues with how this command works. This issue
      # documents the core issue:
      # https://github.com/hashicorp/terraform/issues/21408
      # We have seen issues primarily with proxy providers and Terraform code
      # that uses remote state. The PR
      # https://github.com/hashicorp/terraform/pull/24887
      # has been approved and is part of the 0.13 release to resolve the issue
      # with remote states.
      # The PR
      # https://github.com/hashicorp/terraform/pull/24896
      # is a proprosed fix to deal with `terraform validate` with proxy
      # providers (among other configurations).
      # We have decided to disable the terraform_validate hook until the issues
      # above have been resolved, which we hope will be with the release of
      # Terraform 0.13.
      # - id: terraform_validate
  - repo: https://github.com/IamTheFij/docker-pre-commit
<<<<<<< HEAD
    rev: v1.0.1
=======
    rev: v2.0.0
>>>>>>> 29208351
    hooks:
      - id: docker-compose-check
  - repo: https://github.com/prettier/prettier
    rev: 2.0.5
    hooks:
      - id: prettier
  - repo: https://github.com/pre-commit/mirrors-mypy
    rev: v0.782
    hooks:
      - id: mypy<|MERGE_RESOLUTION|>--- conflicted
+++ resolved
@@ -5,11 +5,7 @@
 
 repos:
   - repo: https://github.com/pre-commit/pre-commit-hooks
-<<<<<<< HEAD
-    rev: v2.5.0
-=======
     rev: v3.1.0
->>>>>>> 29208351
     hooks:
       - id: check-executables-have-shebangs
       - id: check-json
@@ -31,21 +27,13 @@
       - id: requirements-txt-fixer
       - id: trailing-whitespace
   - repo: https://github.com/igorshubovych/markdownlint-cli
-<<<<<<< HEAD
-    rev: v0.22.0
-=======
     rev: v0.23.2
->>>>>>> 29208351
     hooks:
       - id: markdownlint
         args:
           - --config=.mdl_config.json
   - repo: https://github.com/adrienverge/yamllint
-<<<<<<< HEAD
-    rev: v1.20.0
-=======
     rev: v1.23.0
->>>>>>> 29208351
     hooks:
       - id: yamllint
   - repo: https://github.com/detailyang/pre-commit-shell
@@ -59,11 +47,7 @@
         additional_dependencies:
           - flake8-docstrings
   - repo: https://github.com/asottile/pyupgrade
-<<<<<<< HEAD
-    rev: v1.26.2
-=======
     rev: v2.7.0
->>>>>>> 29208351
     hooks:
       - id: pyupgrade
   # Run bandit on "tests" tree with a configuration
@@ -87,11 +71,7 @@
     hooks:
       - id: black
   - repo: https://github.com/asottile/seed-isort-config
-<<<<<<< HEAD
-    rev: v1.9.4
-=======
     rev: v2.2.0
->>>>>>> 29208351
     hooks:
       - id: seed-isort-config
   - repo: https://github.com/timothycrosley/isort
@@ -99,11 +79,7 @@
     hooks:
       - id: isort
   - repo: https://github.com/ansible/ansible-lint.git
-<<<<<<< HEAD
-    rev: v4.2.0
-=======
     rev: v4.3.0a3
->>>>>>> 29208351
     hooks:
       - id: ansible-lint
       # files: molecule/default/playbook.yml
@@ -128,11 +104,7 @@
       # Terraform 0.13.
       # - id: terraform_validate
   - repo: https://github.com/IamTheFij/docker-pre-commit
-<<<<<<< HEAD
-    rev: v1.0.1
-=======
     rev: v2.0.0
->>>>>>> 29208351
     hooks:
       - id: docker-compose-check
   - repo: https://github.com/prettier/prettier
